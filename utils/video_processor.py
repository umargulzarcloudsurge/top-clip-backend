--- conflicted
+++ resolved
@@ -1085,7 +1085,6 @@
                 video = input_stream.video
                 audio = input_stream.audio
                 
-<<<<<<< HEAD
                 # Apply subtitles using the SRT file with enhanced styling
                 # Convert Windows path to proper format for FFmpeg
                 srt_file_path = srt_file.replace('\\', '/')
@@ -1096,14 +1095,12 @@
                 
                 # Use simple subtitles filter with smaller font size
                 video = video.filter('subtitles', srt_file_path, force_style='FontSize=12')
-=======
                 # Apply subtitles using the SRT file
                 video = video.filter(
                     'subtitles', 
                     srt_file.replace('\\', '/'),  # FFmpeg expects forward slashes
                     force_style=f"FontName=Arial,FontSize={style_config['fontsize']},PrimaryColour={self._hex_to_ass_color(style_config['fontcolor'])},Alignment=2,MarginV=50"
                 )
->>>>>>> a2b3efb9
                 
                 output = ffmpeg.output(
                     video, audio, output_video,
